# Copyright (C) 2018-2021 Intel Corporation
# SPDX-License-Identifier: Apache-2.0
#
"""implementation of the hyperband
"""

# pylint: disable=too-many-lines

import json
import os
from math import ceil, log
from typing import Dict, List, Optional, Union

import numpy as np
from bayes_opt import BayesianOptimization, UtilityFunction

import hpopt

from .base import HpOpt, Status
from .logger import get_logger
from .utils import dump_as_json

logger = get_logger()


# pylint: disable=too-many-instance-attributes, too-many-branches, too-many-statements
class AsyncHyperBand(HpOpt):
    """
    This implements the Asyncronous HyperBand scheduler with iterations only.
    Please refer the below papers for the detailed algorithm.

    [1] "Hyperband: A Novel Bandit-Based Approach to Hyperparameter Optimization", JMLR 2018
        https://arxiv.org/abs/1603.06560
        https://homes.cs.washington.edu/~jamieson/hyperband.html
    [2] "A System for Massively Parallel Hyperparameter Tuning", MLSys 2020
        https://arxiv.org/abs/1810.05934

    Args:
        min_iterations (int): Only stop trials at least this old in time.
            The units are the same as the attribute named by `time_attr`.
        reduction_factor (float): Used to set halving rate and amount. This
            is simply a unit-less scalar.
        num_brackets (int): Number of brackets. Each bracket has a different
            halving rate, specified by the reduction factor.
    """

    # pylint: disable=too-many-statements
    def __init__(
        self,
        num_brackets: Optional[int] = None,
        min_iterations: Optional[int] = None,
        reduction_factor: int = 2,
        default_hyper_parameters: Optional[Union[Dict, List[Dict]]] = None,
        use_epoch: Optional[bool] = False,
        **kwargs,
    ):
        super().__init__(**kwargs)
        if min_iterations is not None:
            if not isinstance(min_iterations, int):
                raise TypeError("min_iterations should be int type")
            if min_iterations < 1:
                raise ValueError(f"min_iterations should be bigger than 1. Your value is {min_iterations}")

        if not isinstance(reduction_factor, int):
            raise TypeError("reduction_factor should be int type")
        if reduction_factor < 1:
            raise ValueError("reduction_factor should be bigger than 1." f" Your value is {reduction_factor}")

        if num_brackets is not None:
            if not isinstance(num_brackets, int):
                raise TypeError("num_brackets should be int type")
            if num_brackets < 1:
                raise ValueError(f"num_brackets should be bigger than 1. Your value is {num_brackets}")

        (
            self._min_iterations,
            self._reduction_factor,
            self._num_brackets,
            self._expected_total_images,
            self._use_epoch,
            self._updatable_schedule,
        ) = (min_iterations, reduction_factor, num_brackets, 0, use_epoch, False)

        self._current_best = {"trial_id": -1, "score": 0, "image": 0}

        # HPO auto configurator
        if self.num_trials is None or self.max_iterations is None or self.subset_ratio is None:
            logger.info("training schedule was not specified for HPO. run auto configuration.")
            self._updatable_schedule = True
            (
                self.num_trials,
                self.max_iterations,
                self.subset_ratio,
                self._expected_total_images,
                self._num_brackets,
                self._min_iterations,
                self.n_imgs_for_min_train,
                self.n_imgs_for_full_train,
            ) = self.auto_config(
                expected_time_ratio=self.expected_time_ratio,
                num_full_epochs=self.num_full_iterations,
                full_dataset_size=self.full_dataset_size,
                subset_ratio=self.subset_ratio,
                non_pure_train_ratio=self.non_pure_train_ratio,
                num_hyperparams=len(self.search_space),
                reduction_factor=self._reduction_factor,
                parallelism=self.num_workers,
                min_epochs=self._min_iterations,
                max_epochs=self.max_iterations,
            )
            logger.debug(
                f"AsyncHyperBand.__init__() num_trials : {self.num_trials}, min_iterations : {self._min_iterations}, "
                f"max_iterations : {self.max_iterations}, subset_ratio {self.subset_ratio}, "
                f"n_imgs_for_min_train: {self.n_imgs_for_min_train}, "
                f"n_imgs_for_full_train: {self.n_imgs_for_full_train}, "
                f"expected_total_images : {self._expected_total_images}, num_brackets: {self._num_brackets}"
            )
        else:
            if self.max_iterations is None:
                self.max_iterations = self.num_full_iterations

            if self._num_brackets is None:
                self._num_brackets = int(log(self.max_iterations) / log(self._reduction_factor)) + 1

            if self._min_iterations is None:
                self._min_iterations = 1

            if self.subset_ratio is None:
                self.subset_ratio = 1.0

            self.n_imgs_for_full_train = self.full_dataset_size * self.subset_ratio * self.max_iterations
            self.n_imgs_for_min_train = self.full_dataset_size * self.subset_ratio * self._min_iterations

            if self._min_iterations > self.max_iterations:
                logger.info("min_epochs should be less than or equal to max_epochs.")
                self._min_iterations = self.max_iterations

        # Initialize a bayesopt optimizer.
        self._init_bayse_opt(self.search_space)

        # All information in self.hpo_status will be stored at hpo_file_path.
        hpo_file_path = hpopt.get_status_path(self.save_path)

        if self.resume is True and os.path.exists(hpo_file_path):
            with open(hpo_file_path, "rt", encoding="utf-8") as json_file:
                self.hpo_status = json.load(json_file)
                json_file.close()
            self._verify_hpo_status()
        else:
            self.hpo_status["search_algorithm"] = "asha"
            self.hpo_status["search_space"] = {ss: self.search_space[ss].__dict__ for ss in self.search_space}
            self.hpo_status["metric"] = self.metric
            self.hpo_status["subset_ratio"] = self.subset_ratio
            self.hpo_status["image_resize"] = self.image_resize
            self.hpo_status["full_dataset_size"] = self.full_dataset_size
            self.hpo_status["reduction_factor"] = self._reduction_factor
            self.hpo_status["config_list"] = []

        # num_gen_config represents the number of assigned configs.
        # If 1 configs are done and 2 configs are running, num_gen_config is 3.
        self.hpo_status["num_gen_config"] = 0

        # Initialize the brackets
        n0_in_brackets, num_ready_configs = self._init_brackets(default_hyper_parameters)

        # Generate trial configs up to self.num_trials
        if isinstance(self.num_trials, int):
            if self.num_trials > num_ready_configs:
                self._generate_configs(num_ready_configs, self.num_trials, n0_in_brackets)

        # Sync the current status to the file system.
        self.save_results()

    def _init_bayse_opt(self, search_space):
        """initialize bayes opt. it will be used for generating trials."""
        bayesopt_space = {}
        for param in search_space:
            bayesopt_space[param] = (
                search_space[param].lower_space(),
                search_space[param].upper_space(),
            )

        self.optimizer = BayesianOptimization(
            f=self.obj,
            pbounds=bayesopt_space,
            verbose=self.verbose,
            random_state=None,
        )

        self.utilty_function = UtilityFunction(
            kind="ucb",
            kappa=2.5,
            xi=0.0,
            kappa_decay=1,
            kappa_decay_delay=self.num_init_trials,
        )

        if self.has_categorical_param(self.search_space):
            self.optimizer.set_gp_params(alpha=1e-3)

    def _verify_hpo_status(self):
        """verify current hpo_status"""
        if self.hpo_status["search_algorithm"] != "asha":
            logger.error("Search algorithm is changed. Stop resuming.")
            raise ValueError("Search algorithm is changed.")

        if self.hpo_status["search_space"] != {ss: self.search_space[ss].__dict__ for ss in self.search_space}:
            logger.error("Search space is changed. Stop resuming.")
            raise ValueError("Search space is changed.")

        if self.hpo_status["metric"] != self.metric:
            logger.error("Metric is changed. Stop resuming.")
            raise ValueError("Metric is changed.")

        if self.hpo_status["subset_ratio"] != self.subset_ratio:
            logger.error("subset_ratio is changed. Stop resuming.")
            raise ValueError("subset_ratio is changed.")

        if self.hpo_status["image_resize"] != self.image_resize:
            logger.error("image_resize is changed. Stop resuming.")
            raise ValueError("image_resize is changed.")

        if self.hpo_status["full_dataset_size"] != self.full_dataset_size:
            logger.error("The size of dataset is changed. Stop resuming.")
            raise ValueError("Dataset is changed.")

        if self.hpo_status["reduction_factor"] != self._reduction_factor:
            logger.error("reduction_factor is changed. Stop resuming.")
            raise ValueError("reduction_factor is changed.")

        # verify config_list
        for idx, config in enumerate(self.hpo_status["config_list"]):
            if config["status"] == Status.STOP:
                # This case means that config is done.
                self.hpo_status["num_gen_config"] += 1
            else:
                # This case means that config should be in the ready state.
                config["status"] = Status.READY
                trial_file_path = hpopt.get_trial_path(self.save_path, idx)
                if os.path.exists(trial_file_path):
                    # Incomplete informations should be removed before starting.
                    os.remove(trial_file_path)

    def _init_brackets(self, default_hyper_parameters):
        self.rungs_in_brackets = []
        for slot in range(self._num_brackets):
            self.rungs_in_brackets.append(
                self.get_rungs(
                    self.n_imgs_for_min_train,
                    self.n_imgs_for_full_train,
                    self._reduction_factor,
                    slot,
                )
            )

        # Get the max rung iterations
        # self.max_rung = 1
        # for rungs in self.rungs_in_brackets:
        #    curr_max_rung = max(rungs)
        #    if curr_max_rung > self.max_rung:
        #        self.max_rung = curr_max_rung

        # Set max iterations to max rung iterations
        # self.max_iterations = self.max_rung

        # n0 is come from the notation in the paper, which means
        # the initial number of trials in each bracket.
        n0_in_brackets = self.get_num_trials_in_brackets(self._reduction_factor, self._num_brackets)

        # Assign each trial to a bracket
        # according to the ratio of the relative number of trials in each bracket
        brackets_total = sum(n0_in_brackets)
        brackets_ratio = [float(b / brackets_total) for b in n0_in_brackets]

        if default_hyper_parameters is not None:
            if isinstance(default_hyper_parameters, dict):
                default_hyper_parameters = [default_hyper_parameters]

            for idx, default_hyper_parameter in enumerate(default_hyper_parameters):
                self.hpo_status["config_list"].append(
                    {
                        "trial_id": idx,
                        "config": default_hyper_parameter,
                        "status": Status.READY,
                        "score": None,
                        "bracket": 0,
                    }
                )

        num_ready_configs = len(self.hpo_status["config_list"])

        for i, _ in enumerate(n0_in_brackets):
            n0_in_brackets[i] = int(brackets_ratio[i] * self.num_trials)

        n0_in_brackets[0] += self.num_trials - sum(n0_in_brackets)

        for trial in self.hpo_status["config_list"]:
            n0_in_brackets[trial["bracket"]] -= 1

        return n0_in_brackets, num_ready_configs

    def _generate_configs(self, num_ready_configs, num_trials, n0_in_brackets):
        for i in range(num_ready_configs, num_trials):
            bracket_id = 0
            for idx in reversed(range(len(n0_in_brackets))):
                remained_num = n0_in_brackets[idx]
                if remained_num > 0:
                    bracket_id = idx
                    n0_in_brackets[idx] -= 1
                    break

            # Generate a new config
            duplicated = True
            retry_count = 0

            # Check if the new config is duplicated
            while duplicated is True:
                config = self.get_real_config(self.optimizer.suggest(self.utilty_function))
                duplicated = self.check_duplicated_config(config)
                retry_count += 1

                if retry_count > 100:
                    return None

            self.hpo_status["config_list"].append(
                {
                    "trial_id": i,
                    "config": config,
                    "status": Status.READY,
                    "score": None,
                    "bracket": bracket_id,
                }
            )

    @staticmethod
    def get_rungs(min_t: int, max_t: int, reduction_factor: int, slot: int):
        """Get the list of iteration numbers for rungs in the bracket"""
        max_rungs = int(log(max_t - min_t + 1) / log(reduction_factor) - slot + 1)
        rungs = [(min_t - 1) + reduction_factor ** (k + slot) for k in reversed(range(max_rungs))]

        return rungs

    @staticmethod
    def get_num_trials_in_brackets(reduction_factor: int, num_brackets: int):
        """calculate available number of trials for each bracket"""
        brackets = []

        for slot in reversed(range(num_brackets)):
            num = int(ceil(int(num_brackets / (slot + 1)) * reduction_factor**slot))
            brackets.append(num)

        return brackets

    def save_results(self):
        hpo_file_path = hpopt.get_status_path(self.save_path)
        dump_as_json(hpo_file_path, self.hpo_status)

    def get_next_sample(self):
        # Gather all results from workers
        self.update_scores()

        # Check if unassigned configs
        if self.hpo_status["num_gen_config"] >= self.num_trials:
            return None

        # Check total number of trained images
        if self._expected_total_images > 0:
            num_trained_images = self.get_num_trained_images()
<<<<<<< HEAD
            logger.debug(f"expected total images = {self._expected_total_images} " f"num_images = {num_trained_images}")
            if num_trained_images >= self._expected_total_images:
=======

            logger.debug(
                f"expected total images = {self._expected_total_images} "
                f"num_trained_image = {num_trained_images}"
                f"number of image best trial used to trian = {self._current_best['image']}"
            )

            if (self._expected_total_images * 1.2
                < num_trained_images + self._current_best['image']
            ):
>>>>>>> 4f9b4777
                return None

        # Choose a config
        next_config = None
        trial_id = None
        for idx, config in enumerate(self.hpo_status["config_list"]):
            if config["status"] is Status.READY:
                config["status"] = Status.RUNNING
                next_config = config
                trial_id = idx
                break

        if next_config is None:
            return None

        self.hpo_status["num_gen_config"] += 1
        self.save_results()

        new_config = {}
        new_config["params"] = next_config["config"]
        new_config["iterations"] = self.max_iterations
        new_config["trial_id"] = trial_id
        new_config["bracket"] = next_config["bracket"]
        new_config["rungs"] = self.rungs_in_brackets[next_config["bracket"]]
        new_config["file_path"] = hpopt.get_trial_path(self.save_path, new_config["trial_id"])
        new_config["subset_ratio"] = self.subset_ratio
        new_config["resize_width"] = self.image_resize[0]
        new_config["resize_height"] = self.image_resize[1]
        # added to calculate number of iterations
        new_config["dataset_size"] = self.full_dataset_size
        new_config["mode"] = self.mode
        new_config["iteration_limit"] = self.n_imgs_for_full_train
        new_config["batch_size_param_name"] = self.batch_size_name

        return new_config

    def update_scores(self):
        is_score_update = False
        for trial_id, config_item in enumerate(self.hpo_status["config_list"]):
            if config_item["status"] == Status.RUNNING:
                current_status = hpopt.get_current_status(self.save_path, trial_id)

                if current_status == Status.STOP:
                    # score = hpopt.get_best_score(self.save_path, trial_id, self.mode)
                    score, n_imgs = hpopt.get_best_score_with_num_imgs(self.save_path, trial_id, self.mode)

                    if score is not None:
                        config_item["score"] = score
                        config_item["status"] = Status.STOP
                        real_config = config_item["config"]
                        logger.info(f"#{trial_id} | {real_config} | {score}")
                        if (self.mode == "max" and score > self._current_best["score"]) or (
                            self.mode == "min" and score < self._current_best["score"]
                        ):
                            self._current_best["score"] = score
                            self._current_best["trial_id"] = trial_id
                            self._current_best["image"] = n_imgs
                            is_score_update = True
                elif current_status == Status.CUDAOOM:
                    config_item["status"] = Status.READY
                    self.hpo_status["num_gen_config"] -= 1

                    trial_file_path = hpopt.get_trial_path(self.save_path, trial_id)
                    if os.path.exists(trial_file_path):
                        # Failed information should be removed before starting.
                        os.remove(trial_file_path)

                    # shrink search space of 'bs'
                    self.shrink_bs_search_space(config_item)
            # elif config_time["status"] == hpopt.Status.STOP:
            #     score, n_imgs = hpopt.get_best_score_with_num_imgs(self.save_path, trial_id, self.mode)
            #     if score > current_best_score:
            #         current_best_score = score
            #         current_best_trial_id = trial_id
            #         current_best_images = n_imgs

        self.save_results()

        # If the current schedule is updatable, adjust it regarding to the latest information
        if self._updatable_schedule and is_score_update:
            logger.info("best trial changed. updating schedule...")
            _, new_expected_total_images = self._calc_total_budget(
                self._num_brackets,
                self.expected_time_ratio,
                self._reduction_factor,
                self.n_imgs_for_min_train,
                self._current_best["image"],
                self.subset_ratio,
                self.non_pure_train_ratio,
                self.num_workers,
            )
            logger.info(
                f"updated expected total images from {self._expected_total_images} " f"to {new_expected_total_images}"
            )
            self._expected_total_images = new_expected_total_images

    def shrink_bs_search_space(self, not_allowed_config):
        """Lower the upper bound of batch size"""
        # Stop if batch_size_name is not specified.
        if self.batch_size_name is None:
            return

        # Check if batch-size is in the list of tuning params.
        if self.batch_size_name not in self.search_space:
            return

        # Check if the search space type for batch size if qloguniform or quniform.
        if self.search_space[self.batch_size_name].type not in [
            "qloguniform",
            "quniform",
        ]:
            return

        not_allowed_bs = not_allowed_config["config"][self.batch_size_name]
        new_upper_bound = not_allowed_bs - self.search_space[self.batch_size_name].range[2]

        # if new_upper_bound is greater than the current upper bound, update only this trial.
        if self.search_space[self.batch_size_name].range[1] <= new_upper_bound:
            not_allowed_config["config"] = self.get_real_config(self.optimizer.suggest(self.utilty_function))
            return

        self.search_space[self.batch_size_name].range[1] = new_upper_bound

        # if the new upper bound is less than the current lower bound,
        # update the lower bound to be half of the new upper bound.
        if self.search_space[self.batch_size_name].range[0] > self.search_space[self.batch_size_name].range[1]:
            new_lower_bound = self.search_space[self.batch_size_name].range[1] // 2
            self.search_space[self.batch_size_name].range[0] = max(new_lower_bound, 2)

            if self.search_space[self.batch_size_name].range[0] > self.search_space[self.batch_size_name].range[1]:
                raise ValueError("This model cannot be trained even with batch size of 2.")

        # Reset bayes opt with updated search space
        self._init_bayse_opt(self.search_space)

        for config in self.hpo_status["config_list"]:
            if config["status"] is Status.READY:
                config["config"] = self.get_real_config(self.optimizer.suggest(self.utilty_function))

    def get_num_trained_images(self):
        """get total number of images that were used for training"""
        num_trained_images = 0

        for trial_id, _ in enumerate(self.hpo_status["config_list"]):
            trial_file_path = hpopt.get_trial_path(self.save_path, trial_id)
            trial_results = hpopt.load_json(trial_file_path)
            if trial_results is not None:
                images = trial_results.get("images", None)
                if images is not None:
                    num_trained_images += images[-1]

        return num_trained_images

    # pylint: disable=too-many-arguments, too-many-locals, too-many-statements
    def auto_config(
        self,
        expected_time_ratio: Union[int, float],
        num_full_epochs: int,
        full_dataset_size: Optional[int],
        subset_ratio: Optional[Union[float, int]],
        non_pure_train_ratio: float,
        num_hyperparams: int,
        reduction_factor: int,
        parallelism: int,
        min_epochs: Optional[int],
        max_epochs: Optional[int],
    ):
        """generate configuration automatically"""
        # All arguments should be specified.
        if expected_time_ratio is None:
            raise ValueError("expected_time_ratio should be specified.")

        # Apply margin to expected_time_ratio
        # The exact execution time ASHA is fundametally unpredictable.
        # 0.8 is an empirically obtained value.
        expected_time_ratio = expected_time_ratio * 0.8

        if num_full_epochs is None:
            raise ValueError("num_full_epochs should be specified.")

        if non_pure_train_ratio is None:
            raise ValueError("non_pure_train_ratio should be specified.")

        if num_hyperparams is None:
            raise ValueError("num_hyperparams should be specified.")

        if reduction_factor is None:
            reduction_factor = 2

        logger.debug(
            f"called auto_config(expected_time_ratio = {expected_time_ratio}, "
            f"num_full_epochs = {num_full_epochs}, "
            f"full_dataset_size = {full_dataset_size}, "
            f"subset_ratio = {subset_ratio}, "
            f"non_pure_train_ratio = {non_pure_train_ratio}, "
            f"num_hyperparams = {num_hyperparams}, "
            f"reduction_factor = {reduction_factor}, "
            f"parallelism = {parallelism}, "
            f"min_epochs = {min_epochs}, "
            f"max_epochs = {max_epochs}, "
        )

        # Create the rung schedule

        # 1. Decide the max epochs
        #    Check if there are early stopped trials
        # if True:
        # set the max epochs to the min. epochs of them
        # else
        # Check the max. epochs in the results
        # set the max epochs to the next rung schedule larger than the number

        # 1. Config target parameters as large as possible
        # max_iterations = -1
        max_epochs = num_full_epochs if max_epochs is None else max_epochs

        min_epochs = 1 if min_epochs is None else min_epochs

        min_epochs = min(min_epochs, max_epochs)

        if not isinstance(full_dataset_size, int):
            raise TypeError(f"full dataset size should be integer type but {type(full_dataset_size)}")

        if subset_ratio is None:
            # Default subset ratio is 0.2
            subset_ratio = 0.2

            if full_dataset_size == 0:
                logger.warning("Sub-dataset isn't used because full_dataset_size value is 0.")
                subset_ratio = 1.0
            elif (full_dataset_size * subset_ratio) < self.min_subset_size:
                if full_dataset_size > self.min_subset_size:
                    subset_ratio = float(self.min_subset_size) / full_dataset_size
                else:
                    subset_ratio = 1.0

        n_imgs_for_full_train = int(full_dataset_size * max_epochs * subset_ratio)
        n_imgs_for_min_train = int(full_dataset_size * min_epochs * subset_ratio)
        logger.debug(
            f"n_imgs_for_full_train = {n_imgs_for_full_train}, " f"n_imgs_for_min_train = {n_imgs_for_min_train}"
        )

        # num_trials = 0
        # num_brackets = 1
        # current_time_ratio = expected_time_ratio * 0.5

        # Update num_full_images from previous trials
        max_num_images_in_trials = 0

        if self.hpo_status.get("config_list", None) is not None:
            for trial_id, _ in enumerate(self.hpo_status["config_list"]):
                trial_results = hpopt.get_trial_results(self.save_path, trial_id)
                if trial_results is not None:
                    n_images = trial_results.get("images", None)
                    if n_images is not None:
                        if n_images[-1] > max_num_images_in_trials:
                            max_num_images_in_trials = n_images[-1]

            logger.debug(f"(before) max_num_images_in_trials: {max_num_images_in_trials}")

            if max_num_images_in_trials > 0:
                rungs = self.get_rungs(
                    max_t=n_imgs_for_full_train,
                    min_t=n_imgs_for_min_train,
                    reduction_factor=reduction_factor,
                    slot=0,
                )

                if len(rungs) > 5:
                    rungs = rungs[:-5]
                else:
                    rungs = rungs[:1]

                logger.debug(f"rungs: {rungs}")
                for rung in reversed(rungs):
                    if rung > max_num_images_in_trials:
                        n_imgs_for_full_train = rung
                        break
            logger.debug(f"(after) new n_imgs_for_full_train:{n_imgs_for_full_train}")

        # 2. Update the target parameters iteratively
        num_brackets = 1
        num_trials, num_total_images = self._calc_total_budget(
            num_brackets,
            expected_time_ratio,
            reduction_factor,
            n_imgs_for_min_train,
            n_imgs_for_full_train,
            subset_ratio,
            non_pure_train_ratio,
            parallelism,
        )

        logger.debug(
            f"auto_config() results: num_trials ={num_trials}, "
            f"max_epochs = {max_epochs}, min_epochs = {min_epochs}, "
            f"n_imgs_for_full_train {n_imgs_for_full_train}, "
            f"n_imgs_for_min_train = {n_imgs_for_min_train}, "
            f"num_total_images = {num_total_images}, "
            f"num_brackets = {num_brackets}, subset_ratio = {subset_ratio}"
        )

        return (
            num_trials,
            max_epochs,
            subset_ratio,
            num_total_images,
            num_brackets,
            min_epochs,
            n_imgs_for_min_train,
            n_imgs_for_full_train,
        )

    # pylint: disable=too-many-arguments
    def _calc_total_budget(
        self,
        num_brackets,
        time_ratio,
        reduction_factor,
        resource_min,
        resource_max,
        subset_ratio,
        non_trainset_ratio,
        parallelism,
    ):
        num_trials = 0
        current_time_ratio = time_ratio * 0.5
        while current_time_ratio < time_ratio:
            num_trials = num_trials + 1
            num_total_images = self.get_total_n_images(
                num_trials, reduction_factor, num_brackets, resource_min, resource_max
            )

            current_time_ratio = (
                num_total_images
                / resource_max
                / parallelism
                * ((1 - non_trainset_ratio) * subset_ratio + non_trainset_ratio)
            )
        return num_trials, num_total_images

    def get_total_n_images(
        self,
        num_trials: int,
        reduction_factor: int,
        num_brackets: int,
        n_imgs_min_train: int,
        n_imgs_full_train: int,
    ):
        """calculate total number of images for given number of trials"""
        num_total_images = 0

        num_trials_in_brackets = self.get_num_trials_in_brackets(reduction_factor, num_brackets)

        brackets_ratio = [float(b / sum(num_trials_in_brackets)) for b in num_trials_in_brackets]

        for i, _ in enumerate(num_trials_in_brackets):
            num_trials_in_brackets[i] = int(brackets_ratio[i] * num_trials)

        num_trials_in_brackets[0] += num_trials - sum(num_trials_in_brackets)

        for i, n_trials in enumerate(num_trials_in_brackets):
            rungs = self.get_rungs(n_imgs_min_train, n_imgs_full_train, reduction_factor, i)
            remained_trials = n_trials
            for rung in reversed(rungs):
                num_total_images += (remained_trials - (remained_trials // reduction_factor)) * rung
                remained_trials = remained_trials // reduction_factor
            num_total_images += remained_trials * n_imgs_full_train

        return num_total_images

    def get_progress(self):
        # num images based progress
        image_progress = min(self.get_num_trained_images() / self._expected_total_images, 0.99)
        # trial based progress
        finished_trials = sum([val["status"] == Status.STOP for val in self.hpo_status["config_list"]])
        trial_progress = finished_trials / self.num_trials

        # return min(0.99, max(epoch_progress, trial_progress))
        logger.debug(
            f"get_progress() iter = {image_progress}/{self._expected_total_images}"
            f", trial {trial_progress}/{self.num_trials}"
        )

        return min(0.99, max(image_progress, trial_progress))

    @staticmethod
    def report(
        config,
        trial_results,
    ):
        """report implementation for the hyperband"""
        if trial_results["images"][-1] >= config["iteration_limit"]:
            trial_results["status"] = Status.STOP
            logger.info("trial reaches its limitation. stop")
            return

        # Async HyperBand
        save_path = os.path.dirname(config["file_path"])
        # curr_itr = len(trial_results['scores'])
        curr_itr = trial_results["images"][-1]
        logger.debug(f"current iterations = {curr_itr} : {config['rungs']}")

        for rung_itr in config["rungs"]:
            if curr_itr >= rung_itr:
                # Decide whether to promote to the next rung or not
                logger.debug(f"{save_path} / curr_itr = {curr_itr} / rung_itr = {rung_itr}")
                cutoff_score = _get_cutoff_score(save_path, rung_itr, config["rungs"], config["mode"])

                if cutoff_score is not None:
                    if config["mode"] == "min":
                        curr_best_score = min(trial_results["scores"])
                    else:
                        curr_best_score = max(trial_results["scores"])

                    stop_flag = False

                    if config["mode"] == "max" and cutoff_score > curr_best_score:
                        stop_flag = True
                    elif config["mode"] == "min" and cutoff_score < curr_best_score:
                        stop_flag = True

                    if stop_flag:
                        trial_results["status"] = Status.STOP
                        logger.debug(
                            f"[ASHA STOP] [{config['trial_id']}, {curr_itr}, {rung_itr}] "
                            f"{cutoff_score} > {curr_best_score}"
                        )
                        break


def _get_percentile(_list: List[int], percentile: float, mode: str):
    if mode == "max":
        percentile = np.nanpercentile(_list, (1 - percentile) * 100)
    else:
        percentile = np.nanpercentile(_list, percentile * 100)
    logger.debug(f"get {mode} percentile of {percentile} from {_list}, ret = {percentile}")
    return percentile


def _get_all_results(save_path):
    if not os.path.exists(hpopt.get_status_path(save_path)):
        logger.warning(f"not existed status json file {save_path}")
        return None, None, None

    hpo_status = hpopt.load_json(hpopt.get_status_path(save_path))

    if hpo_status is None:
        logger.warning(f"failed to load hpo status json file in {save_path}")
        return None, None, None

    hpo_trial_results_scores = []
    hpo_trial_results_imgs_num = []

    for idx, config in enumerate(hpo_status["config_list"]):
        if config["status"] in [Status.RUNNING, Status.STOP]:
            trial_results = hpopt.get_trial_results(save_path, idx)
            if len(trial_results["scores"]) != len(trial_results["images"]):
                raise RuntimeError(
                    f"mismatch length of trial results and number of trained images {len(trial_results['scores'])}"
                    f"/{len(trial_results['images'])}"
                )
            if trial_results is not None:
                hpo_trial_results_scores.append(trial_results["scores"])
                hpo_trial_results_imgs_num.append(trial_results["images"])
    return (
        hpo_trial_results_scores,
        hpo_trial_results_imgs_num,
        hpo_status["reduction_factor"],
    )


def _find_idx_of_max_less_than_target(src: list, target: Union[int, float]):
    idx = -1
    # TODO need to sort list?
    if len(src) <= 0:
        logger.warning("src list is empty")
    elif src[0] > target:
        logger.info("target is out of range (lower bound)")
    elif src[-1] < target:
        logger.info("target is out of range (upper bound)")
    else:
        idx = src.index(max(x for x in src if x <= target))
    logger.debug(f"found index is {idx} which is minimum " f"but greater than {target} from src = {src}")
    return idx


# pylint: disable=too-many-nested-blocks
def _get_cutoff_score(save_path: str, target_rung: int, _rung_list, mode: str):
    """
    Calculate a cutoff score for a specified rung of ASHA

    Args:
        save_path (str): path where result of HPO is saved.
        target_rung (int): current rung number
        _rung_list (list): list of rungs in the current bracket
        mode (str): max or min. Decide whether to find max value or min value.
    """
    logger.debug(f"get_cutoff_score({target_rung}, {_rung_list}, {mode})")

    # Gather all scores with iter number
    (
        hpo_trial_results_scores,
        hpo_trial_results_imgs_num,
        reduction_factor,
    ) = _get_all_results(save_path)
    if hpo_trial_results_imgs_num is None or hpo_trial_results_scores is None:
        return None

    logger.debug(f"scores = {hpo_trial_results_scores} num_imgs = {hpo_trial_results_imgs_num}")

    # Run a SHA (not ASHA)
    rung_score_list: List[int] = []
    rung_list = _rung_list.copy()
    rung_list.sort(reverse=False)

    if len(hpo_trial_results_scores) == 1:
        return None

    for curr_rung in rung_list:
        if curr_rung <= target_rung:
            rung_score_list.clear()
            logger.debug(f"curr_rung = {curr_rung}")
            for idx, num_imgs in enumerate(hpo_trial_results_imgs_num):
                if num_imgs != []:
                    logger.debug(f"trial {idx}: score reported @ {num_imgs}")
                    logger.debug(f"trial {idx}: scores {hpo_trial_results_scores[idx]}")
                    result_idx = _find_idx_of_max_less_than_target(num_imgs, curr_rung)
                    logger.debug(f"cutoff idx = {result_idx}")
                    if result_idx != -1:
                        if result_idx == 0:
                            rung_score_list.append(hpo_trial_results_scores[idx][result_idx])
                        else:
                            if mode == "max":
                                rung_score_list.append(max(hpo_trial_results_scores[idx][:result_idx]))
                            else:
                                rung_score_list.append(min(hpo_trial_results_scores[idx][:result_idx]))
                else:
                    logger.debug(f"trial {idx}: skipped since num_imgs is empty")
                    num_imgs.clear()
                    hpo_trial_results_scores[idx].clear()

            if len(rung_score_list) > 1:
                logger.debug(f"rung_score_list = {rung_score_list}")
                cut_off_score = _get_percentile(rung_score_list, 1 / reduction_factor, mode)
                logger.debug(f"cut_off_score = {cut_off_score}")
                for idx, num_imgs in enumerate(hpo_trial_results_imgs_num):
                    if num_imgs != []:
                        result_idx = _find_idx_of_max_less_than_target(num_imgs, curr_rung)
                        if result_idx != -1:
                            if result_idx == 0:
                                target_score = hpo_trial_results_scores[idx][result_idx]
                            else:
                                target_score = (
                                    max(hpo_trial_results_scores[idx][:result_idx])
                                    if mode == "max"
                                    else min(hpo_trial_results_scores[idx][:result_idx])
                                )
                            if mode == "max":
                                if target_score < cut_off_score:
                                    hpo_trial_results_scores[idx].clear()
                                    num_imgs.clear()
                                    logger.debug(f"removed results from trial {idx}")
                            else:
                                if target_score > cut_off_score:
                                    hpo_trial_results_scores[idx].clear()
                                    num_imgs.clear()
                                    logger.debug(f"removed results from trial {idx}")
    if len(rung_score_list) > 1:
        logger.debug(f"last rung_score_list = {rung_score_list}")
        return _get_percentile(rung_score_list, 1 / reduction_factor, mode)
    return None<|MERGE_RESOLUTION|>--- conflicted
+++ resolved
@@ -366,11 +366,6 @@
         # Check total number of trained images
         if self._expected_total_images > 0:
             num_trained_images = self.get_num_trained_images()
-<<<<<<< HEAD
-            logger.debug(f"expected total images = {self._expected_total_images} " f"num_images = {num_trained_images}")
-            if num_trained_images >= self._expected_total_images:
-=======
-
             logger.debug(
                 f"expected total images = {self._expected_total_images} "
                 f"num_trained_image = {num_trained_images}"
@@ -380,7 +375,6 @@
             if (self._expected_total_images * 1.2
                 < num_trained_images + self._current_best['image']
             ):
->>>>>>> 4f9b4777
                 return None
 
         # Choose a config
